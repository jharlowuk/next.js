import type { NodeFileTraceResult } from '@vercel/nft'
import type { RemotePattern } from '../shared/lib/image-config'
import type { AppBuildManifest } from './webpack/plugins/app-build-manifest-plugin'
import type { PagesManifest } from './webpack/plugins/pages-manifest-plugin'
import type { ExportPathMap, NextConfigComplete } from '../server/config-shared'
import type { MiddlewareManifest } from './webpack/plugins/middleware-plugin'
import type { ActionManifest } from './webpack/plugins/flight-client-entry-plugin'
import type { ExportOptions } from '../export'

import '../lib/setup-exception-listeners'
import { loadEnvConfig } from '@next/env'
import chalk from 'next/dist/compiled/chalk'
import crypto from 'crypto'
import { isMatch, makeRe } from 'next/dist/compiled/micromatch'
import { promises as fs, existsSync as fsExistsSync } from 'fs'
import os from 'os'
import { Worker } from '../lib/worker'
import { defaultConfig } from '../server/config-shared'
import devalue from 'next/dist/compiled/devalue'
import findUp from 'next/dist/compiled/find-up'
import { nanoid } from 'next/dist/compiled/nanoid/index.cjs'
import { pathToRegexp } from 'next/dist/compiled/path-to-regexp'
import path from 'path'
import {
  STATIC_STATUS_PAGE_GET_INITIAL_PROPS_ERROR,
  PUBLIC_DIR_MIDDLEWARE_CONFLICT,
  MIDDLEWARE_FILENAME,
  PAGES_DIR_ALIAS,
  INSTRUMENTATION_HOOK_FILENAME,
} from '../lib/constants'
import { FileType, fileExists } from '../lib/file-exists'
import { findPagesDir } from '../lib/find-pages-dir'
import loadCustomRoutes, {
  CustomRoutes,
  normalizeRouteRegex,
  Redirect,
  Rewrite,
  RouteType,
} from '../lib/load-custom-routes'
import { getRedirectStatus, modifyRouteRegex } from '../lib/redirect-status'
import { nonNullable } from '../lib/non-nullable'
import { recursiveDelete } from '../lib/recursive-delete'
import { verifyPartytownSetup } from '../lib/verify-partytown-setup'
import {
  BUILD_ID_FILE,
  BUILD_MANIFEST,
  CLIENT_STATIC_FILES_PATH,
  EXPORT_DETAIL,
  EXPORT_MARKER,
  FONT_MANIFEST,
  IMAGES_MANIFEST,
  PAGES_MANIFEST,
  PHASE_PRODUCTION_BUILD,
  PRERENDER_MANIFEST,
  REACT_LOADABLE_MANIFEST,
  ROUTES_MANIFEST,
  SERVER_DIRECTORY,
  SERVER_FILES_MANIFEST,
  STATIC_STATUS_PAGES,
  MIDDLEWARE_MANIFEST,
  APP_PATHS_MANIFEST,
  APP_PATH_ROUTES_MANIFEST,
  APP_BUILD_MANIFEST,
  RSC_MODULE_TYPES,
  NEXT_FONT_MANIFEST,
  SUBRESOURCE_INTEGRITY_MANIFEST,
  MIDDLEWARE_BUILD_MANIFEST,
  MIDDLEWARE_REACT_LOADABLE_MANIFEST,
  TURBO_TRACE_DEFAULT_MEMORY_LIMIT,
  TRACE_OUTPUT_VERSION,
  SERVER_REFERENCE_MANIFEST,
  FUNCTIONS_CONFIG_MANIFEST,
} from '../shared/lib/constants'
import { getSortedRoutes, isDynamicRoute } from '../shared/lib/router/utils'
import { __ApiPreviewProps } from '../server/api-utils'
import loadConfig from '../server/config'
import { BuildManifest } from '../server/get-page-files'
import { normalizePagePath } from '../shared/lib/page-path/normalize-page-path'
import { getPagePath } from '../server/require'
import * as ciEnvironment from '../telemetry/ci-info'
import {
  eventBuildOptimize,
  eventCliSession,
  eventBuildFeatureUsage,
  eventNextPlugins,
  EVENT_BUILD_FEATURE_USAGE,
  EventBuildFeatureUsage,
  eventPackageUsedInGetServerSideProps,
  eventBuildCompleted,
} from '../telemetry/events'
import { Telemetry } from '../telemetry/storage'
import {
  isDynamicMetadataRoute,
  getPageStaticInfo,
} from './analysis/get-page-static-info'
import { createPagesMapping, getPageFilePath } from './entries'
import { generateBuildId } from './generate-build-id'
import { isWriteable } from './is-writeable'
import * as Log from './output/log'
import createSpinner from './spinner'
import { trace, flushAllTraces, setGlobal } from '../trace'
import {
  detectConflictingPaths,
  computeFromManifest,
  getJsPageSizeInKb,
  PageInfo,
  printCustomRoutes,
  printTreeView,
  copyTracedFiles,
  isReservedPage,
  AppConfig,
} from './utils'
import { writeBuildId } from './write-build-id'
import { normalizeLocalePath } from '../shared/lib/i18n/normalize-locale-path'
import isError, { NextError } from '../lib/is-error'
import { isEdgeRuntime } from '../lib/is-edge-runtime'
import { recursiveCopy } from '../lib/recursive-copy'
import { recursiveReadDir } from '../lib/recursive-readdir'
import {
  lockfilePatchPromise,
  teardownTraceSubscriber,
  teardownCrashReporter,
  loadBindings,
  teardownHeapProfiler,
} from './swc'
import { getNamedRouteRegex } from '../shared/lib/router/utils/route-regex'
import { flatReaddir } from '../lib/flat-readdir'
import { eventSwcPlugins } from '../telemetry/events/swc-plugins'
import { normalizeAppPath } from '../shared/lib/router/utils/app-paths'
import {
  RSC,
  RSC_CONTENT_TYPE_HEADER,
  RSC_VARY_HEADER,
} from '../client/components/app-router-headers'
import { webpackBuild } from './webpack-build'
import { NextBuildContext } from './build-context'
import { normalizePathSep } from '../shared/lib/page-path/normalize-path-sep'
import { isAppRouteRoute } from '../lib/is-app-route-route'
import { createClientRouterFilter } from '../lib/create-client-router-filter'
import { createValidFileMatcher } from '../server/lib/find-page-file'
import { startTypeChecking } from './type-check'
import { generateInterceptionRoutesRewrites } from '../lib/generate-interception-routes-rewrites'
<<<<<<< HEAD
import { baseOverrides, experimentalOverrides } from '../server/require-hook'
import { traceModule } from './utils/trace-module/trace-module'
=======
import { buildDataRoute } from '../server/lib/router-utils/build-data-route'
import {
  baseOverrides,
  defaultOverrides,
  experimentalOverrides,
} from '../server/require-hook'
>>>>>>> 205d3845

export type SsgRoute = {
  initialRevalidateSeconds: number | false
  srcRoute: string | null
  dataRoute: string | null
  initialStatus?: number
  initialHeaders?: Record<string, string>
}

export type DynamicSsgRoute = {
  routeRegex: string
  fallback: string | null | false
  dataRoute: string | null
  dataRouteRegex: string | null
}

export type PrerenderManifest = {
  version: 4
  routes: { [route: string]: SsgRoute }
  dynamicRoutes: { [route: string]: DynamicSsgRoute }
  notFoundRoutes: string[]
  preview: __ApiPreviewProps
}

type CustomRoute = {
  regex: string
  statusCode?: number | undefined
  permanent?: undefined
  source: string
  locale?: false | undefined
  basePath?: false | undefined
  destination?: string | undefined
}

export type RoutesManifest = {
  version: number
  pages404: boolean
  basePath: string
  redirects: Array<CustomRoute>
  rewrites?:
    | Array<CustomRoute>
    | {
        beforeFiles: Array<CustomRoute>
        afterFiles: Array<CustomRoute>
        fallback: Array<CustomRoute>
      }
  headers: Array<CustomRoute>
  staticRoutes: Array<{
    page: string
    regex: string
    namedRegex?: string
    routeKeys?: { [key: string]: string }
  }>
  dynamicRoutes: Array<{
    page: string
    regex: string
    namedRegex?: string
    routeKeys?: { [key: string]: string }
  }>
  dataRoutes: Array<{
    page: string
    routeKeys?: { [key: string]: string }
    dataRouteRegex: string
    namedDataRouteRegex?: string
  }>
  i18n?: {
    domains?: Array<{
      http?: true
      domain: string
      locales?: string[]
      defaultLocale: string
    }>
    locales: string[]
    defaultLocale: string
    localeDetection?: false
  }
  rsc: {
    header: typeof RSC
    varyHeader: typeof RSC_VARY_HEADER
  }
  skipMiddlewareUrlNormalize?: boolean
  caseSensitive?: boolean
}

async function generateClientSsgManifest(
  prerenderManifest: PrerenderManifest,
  {
    buildId,
    distDir,
    locales,
  }: { buildId: string; distDir: string; locales: string[] }
) {
  const ssgPages = new Set<string>(
    [
      ...Object.entries(prerenderManifest.routes)
        // Filter out dynamic routes
        .filter(([, { srcRoute }]) => srcRoute == null)
        .map(([route]) => normalizeLocalePath(route, locales).pathname),
      ...Object.keys(prerenderManifest.dynamicRoutes),
    ].sort()
  )

  const clientSsgManifestContent = `self.__SSG_MANIFEST=${devalue(
    ssgPages
  )};self.__SSG_MANIFEST_CB&&self.__SSG_MANIFEST_CB()`

  await fs.writeFile(
    path.join(distDir, CLIENT_STATIC_FILES_PATH, buildId, '_ssgManifest.js'),
    clientSsgManifestContent
  )
}

function pageToRoute(page: string) {
  const routeRegex = getNamedRouteRegex(page, true)
  return {
    page,
    regex: normalizeRouteRegex(routeRegex.re.source),
    routeKeys: routeRegex.routeKeys,
    namedRegex: routeRegex.namedRegex,
  }
}

export default async function build(
  dir: string,
  reactProductionProfiling = false,
  debugOutput = false,
  runLint = true,
  noMangling = false,
  appDirOnly = false,
  turboNextBuild = false,
  turboNextBuildRoot = null,
  buildMode: 'default' | 'experimental-compile' | 'experimental-generate'
): Promise<void> {
  const isCompile = buildMode === 'experimental-compile'
  const isGenerate = buildMode === 'experimental-generate'

  let hasAppDir = false
  try {
    const nextBuildSpan = trace('next-build', undefined, {
      version: process.env.__NEXT_VERSION as string,
    })

    NextBuildContext.nextBuildSpan = nextBuildSpan
    NextBuildContext.dir = dir
    NextBuildContext.appDirOnly = appDirOnly
    NextBuildContext.reactProductionProfiling = reactProductionProfiling
    NextBuildContext.noMangling = noMangling

    const buildResult = await nextBuildSpan.traceAsyncFn(async () => {
      // attempt to load global env values so they are available in next.config.js
      const { loadedEnvFiles } = nextBuildSpan
        .traceChild('load-dotenv')
        .traceFn(() => loadEnvConfig(dir, false, Log))
      NextBuildContext.loadedEnvFiles = loadedEnvFiles

      const config: NextConfigComplete = await nextBuildSpan
        .traceChild('load-next-config')
        .traceAsyncFn(() => loadConfig(PHASE_PRODUCTION_BUILD, dir))
      NextBuildContext.config = config

      let configOutDir = 'out'
      if (config.output === 'export' && config.distDir !== '.next') {
        // In the past, a user had to run "next build" to generate
        // ".next" (or whatever the distDir) followed by "next export"
        // to generate "out" (or whatever the outDir). However, when
        // "output: export" is configured, "next build" does both steps.
        // So the user-configured distDir is actually the outDir.
        configOutDir = config.distDir
        config.distDir = '.next'
      }
      const distDir = path.join(dir, config.distDir)
      setGlobal('phase', PHASE_PRODUCTION_BUILD)
      setGlobal('distDir', distDir)

      let buildId: string = ''

      if (isGenerate) {
        buildId = await fs.readFile(path.join(distDir, 'BUILD_ID'), 'utf8')
      } else {
        buildId = await nextBuildSpan
          .traceChild('generate-buildid')
          .traceAsyncFn(() => generateBuildId(config.generateBuildId, nanoid))
      }
      NextBuildContext.buildId = buildId

      const customRoutes: CustomRoutes = await nextBuildSpan
        .traceChild('load-custom-routes')
        .traceAsyncFn(() => loadCustomRoutes(config))

      const { headers, rewrites, redirects } = customRoutes
      NextBuildContext.rewrites = rewrites
      NextBuildContext.originalRewrites = config._originalRewrites
      NextBuildContext.originalRedirects = config._originalRedirects

      const cacheDir = path.join(distDir, 'cache')
      if (ciEnvironment.isCI && !ciEnvironment.hasNextSupport) {
        const hasCache = await fileExists(cacheDir)

        if (!hasCache) {
          // Intentionally not piping to stderr in case people fail in CI when
          // stderr is detected.
          console.log(
            `${Log.prefixes.warn} No build cache found. Please configure build caching for faster rebuilds. Read more: https://nextjs.org/docs/messages/no-cache`
          )
        }
      }

      const telemetry = new Telemetry({ distDir })

      setGlobal('telemetry', telemetry)

      const publicDir = path.join(dir, 'public')
      const isAppDirEnabled = !!config.experimental.appDir
      const { pagesDir, appDir } = findPagesDir(dir, isAppDirEnabled)
      NextBuildContext.pagesDir = pagesDir
      NextBuildContext.appDir = appDir
      hasAppDir = Boolean(appDir)

      const isSrcDir = path
        .relative(dir, pagesDir || appDir || '')
        .startsWith('src')
      const hasPublicDir = await fileExists(publicDir)

      telemetry.record(
        eventCliSession(dir, config, {
          webpackVersion: 5,
          cliCommand: 'build',
          isSrcDir,
          hasNowJson: !!(await findUp('now.json', { cwd: dir })),
          isCustomServer: null,
          turboFlag: false,
          pagesDir: !!pagesDir,
          appDir: !!appDir,
        })
      )

      eventNextPlugins(path.resolve(dir)).then((events) =>
        telemetry.record(events)
      )

      eventSwcPlugins(path.resolve(dir), config).then((events) =>
        telemetry.record(events)
      )

      const ignoreESLint = Boolean(config.eslint.ignoreDuringBuilds)
      const shouldLint = !ignoreESLint && runLint

      const typeCheckingOptions: Parameters<typeof startTypeChecking>[0] = {
        dir,
        appDir,
        pagesDir,
        runLint,
        shouldLint,
        ignoreESLint,
        telemetry,
        nextBuildSpan,
        config,
        cacheDir,
      }

      // For app directory, we run type checking after build. That's because
      // we dynamically generate types for each layout and page in the app
      // directory.
      if (!appDir && !isCompile) await startTypeChecking(typeCheckingOptions)

      if (appDir && 'exportPathMap' in config) {
        Log.error(
          'The "exportPathMap" configuration cannot be used with the "app" directory. Please use generateStaticParams() instead.'
        )
        await telemetry.flush()
        process.exit(1)
      }

      const buildLintEvent: EventBuildFeatureUsage = {
        featureName: 'build-lint',
        invocationCount: shouldLint ? 1 : 0,
      }
      telemetry.record({
        eventName: EVENT_BUILD_FEATURE_USAGE,
        payload: buildLintEvent,
      })
      let buildSpinner: ReturnType<typeof createSpinner> = {
        stopAndPersist() {
          return this
        },
      } as any

      if (!isGenerate) {
        buildSpinner = createSpinner({
          prefixText: `${Log.prefixes.info} Creating an optimized production build`,
        })
      }

      NextBuildContext.buildSpinner = buildSpinner

      const validFileMatcher = createValidFileMatcher(
        config.pageExtensions,
        appDir
      )

      const pagesPaths =
        !appDirOnly && pagesDir
          ? await nextBuildSpan
              .traceChild('collect-pages')
              .traceAsyncFn(() =>
                recursiveReadDir(pagesDir, validFileMatcher.isPageFile)
              )
          : []

      const middlewareDetectionRegExp = new RegExp(
        `^${MIDDLEWARE_FILENAME}\\.(?:${config.pageExtensions.join('|')})$`
      )

      const instrumentationHookDetectionRegExp = new RegExp(
        `^${INSTRUMENTATION_HOOK_FILENAME}\\.(?:${config.pageExtensions.join(
          '|'
        )})$`
      )

      const rootDir = path.join((pagesDir || appDir)!, '..')
      const instrumentationHookEnabled = Boolean(
        config.experimental.instrumentationHook
      )
      const rootPaths = (
        await flatReaddir(rootDir, [
          middlewareDetectionRegExp,
          ...(instrumentationHookEnabled
            ? [instrumentationHookDetectionRegExp]
            : []),
        ])
      ).map((absoluteFile) => absoluteFile.replace(dir, ''))

      const hasInstrumentationHook = rootPaths.some((p) =>
        p.includes(INSTRUMENTATION_HOOK_FILENAME)
      )
      NextBuildContext.hasInstrumentationHook = hasInstrumentationHook

      const previewProps: __ApiPreviewProps = {
        previewModeId: crypto.randomBytes(16).toString('hex'),
        previewModeSigningKey: crypto.randomBytes(32).toString('hex'),
        previewModeEncryptionKey: crypto.randomBytes(32).toString('hex'),
      }
      NextBuildContext.previewProps = previewProps

      const mappedPages = nextBuildSpan
        .traceChild('create-pages-mapping')
        .traceFn(() =>
          createPagesMapping({
            isDev: false,
            pageExtensions: config.pageExtensions,
            pagesType: 'pages',
            pagePaths: pagesPaths,
            pagesDir,
          })
        )
      NextBuildContext.mappedPages = mappedPages

      let mappedAppPages: { [page: string]: string } | undefined
      let denormalizedAppPages: string[] | undefined

      if (appDir) {
        const appPaths = await nextBuildSpan
          .traceChild('collect-app-paths')
          .traceAsyncFn(() =>
            recursiveReadDir(
              appDir,
              (absolutePath) =>
                validFileMatcher.isAppRouterPage(absolutePath) ||
                // For now we only collect the root /not-found page in the app
                // directory as the 404 fallback
                validFileMatcher.isRootNotFound(absolutePath),
              undefined,
              (part) => part.startsWith('_')
            )
          )

        mappedAppPages = nextBuildSpan
          .traceChild('create-app-mapping')
          .traceFn(() =>
            createPagesMapping({
              pagePaths: appPaths,
              isDev: false,
              pagesType: 'app',
              pageExtensions: config.pageExtensions,
              pagesDir: pagesDir,
            })
          )

        // If the metadata route doesn't contain generating dynamic exports,
        // we can replace the dynamic catch-all route and use the static route instead.
        for (const [pageKey, pagePath] of Object.entries(mappedAppPages)) {
          if (pageKey.includes('[[...__metadata_id__]]')) {
            const pageFilePath = getPageFilePath({
              absolutePagePath: pagePath,
              pagesDir,
              appDir,
              rootDir,
            })

            const isDynamic = await isDynamicMetadataRoute(pageFilePath)
            if (!isDynamic) {
              delete mappedAppPages[pageKey]
              mappedAppPages[pageKey.replace('[[...__metadata_id__]]/', '')] =
                pagePath
            }

            if (
              pageKey.includes('sitemap.xml/[[...__metadata_id__]]') &&
              isDynamic
            ) {
              delete mappedAppPages[pageKey]
              mappedAppPages[
                pageKey.replace(
                  'sitemap.xml/[[...__metadata_id__]]',
                  'sitemap/[__metadata_id__]'
                )
              ] = pagePath
            }
          }
        }

        NextBuildContext.mappedAppPages = mappedAppPages
      }

      let mappedRootPaths: { [page: string]: string } = {}
      if (rootPaths.length > 0) {
        mappedRootPaths = createPagesMapping({
          isDev: false,
          pageExtensions: config.pageExtensions,
          pagePaths: rootPaths,
          pagesType: 'root',
          pagesDir: pagesDir,
        })
      }
      NextBuildContext.mappedRootPaths = mappedRootPaths

      const pagesPageKeys = Object.keys(mappedPages)

      const conflictingAppPagePaths: [pagePath: string, appPath: string][] = []
      const appPageKeys: string[] = []
      if (mappedAppPages) {
        denormalizedAppPages = Object.keys(mappedAppPages)
        for (const appKey of denormalizedAppPages) {
          const normalizedAppPageKey = normalizeAppPath(appKey)
          const pagePath = mappedPages[normalizedAppPageKey]
          if (pagePath) {
            const appPath = mappedAppPages[appKey]
            conflictingAppPagePaths.push([
              pagePath.replace(/^private-next-pages/, 'pages'),
              appPath.replace(/^private-next-app-dir/, 'app'),
            ])
          }
          appPageKeys.push(normalizedAppPageKey)
        }
      }

      // Interception routes are modelled as beforeFiles rewrites
      rewrites.beforeFiles.push(
        ...generateInterceptionRoutesRewrites(appPageKeys)
      )

      const totalAppPagesCount = appPageKeys.length

      const pageKeys = {
        pages: pagesPageKeys,
        app: appPageKeys.length > 0 ? appPageKeys : undefined,
      }

      if (turboNextBuild) {
        // TODO(WEB-397) This is a temporary workaround to allow for filtering a
        // subset of pages when building with --experimental-turbo, until we
        // have complete support for all pages.
        if (process.env.NEXT_TURBO_FILTER_PAGES) {
          const filterPages = process.env.NEXT_TURBO_FILTER_PAGES.split(',')
          pageKeys.pages = pageKeys.pages.filter((page) => {
            return filterPages.some((filterPage) => {
              return isMatch(page, filterPage)
            })
          })

          pageKeys.app = pageKeys.app?.filter((page) => {
            return filterPages.some((filterPage) => {
              return isMatch(page, filterPage)
            })
          })
        }
      }

      const numConflictingAppPaths = conflictingAppPagePaths.length
      if (mappedAppPages && numConflictingAppPaths > 0) {
        Log.error(
          `Conflicting app and page file${
            numConflictingAppPaths === 1 ? ' was' : 's were'
          } found, please remove the conflicting files to continue:`
        )
        for (const [pagePath, appPath] of conflictingAppPagePaths) {
          Log.error(`  "${pagePath}" - "${appPath}"`)
        }
        await telemetry.flush()
        process.exit(1)
      }

      const conflictingPublicFiles: string[] = []
      const hasPages404 = mappedPages['/404']?.startsWith(PAGES_DIR_ALIAS)
      const hasApp404 = !!mappedAppPages?.['/_not-found']
      const hasCustomErrorPage =
        mappedPages['/_error'].startsWith(PAGES_DIR_ALIAS)

      if (hasPublicDir) {
        const hasPublicUnderScoreNextDir = await fileExists(
          path.join(publicDir, '_next')
        )
        if (hasPublicUnderScoreNextDir) {
          throw new Error(PUBLIC_DIR_MIDDLEWARE_CONFLICT)
        }
      }

      await nextBuildSpan
        .traceChild('public-dir-conflict-check')
        .traceAsyncFn(async () => {
          // Check if pages conflict with files in `public`
          // Only a page of public file can be served, not both.
          for (const page in mappedPages) {
            const hasPublicPageFile = await fileExists(
              path.join(publicDir, page === '/' ? '/index' : page),
              FileType.File
            )
            if (hasPublicPageFile) {
              conflictingPublicFiles.push(page)
            }
          }

          const numConflicting = conflictingPublicFiles.length

          if (numConflicting) {
            throw new Error(
              `Conflicting public and page file${
                numConflicting === 1 ? ' was' : 's were'
              } found. https://nextjs.org/docs/messages/conflicting-public-file-page\n${conflictingPublicFiles.join(
                '\n'
              )}`
            )
          }
        })

      const nestedReservedPages = pageKeys.pages.filter((page) => {
        return (
          page.match(/\/(_app|_document|_error)$/) && path.dirname(page) !== '/'
        )
      })

      if (nestedReservedPages.length) {
        Log.warn(
          `The following reserved Next.js pages were detected not directly under the pages directory:\n` +
            nestedReservedPages.join('\n') +
            `\nSee more info here: https://nextjs.org/docs/messages/nested-reserved-page\n`
        )
      }

      const restrictedRedirectPaths = ['/_next'].map((p) =>
        config.basePath ? `${config.basePath}${p}` : p
      )

      const buildCustomRoute = (
        r: {
          source: string
          locale?: false
          basePath?: false
          statusCode?: number
          destination?: string
        },
        type: RouteType
      ) => {
        const keys: any[] = []

        const routeRegex = pathToRegexp(r.source, keys, {
          strict: true,
          sensitive: false,
          delimiter: '/', // default is `/#?`, but Next does not pass query info
        })
        let regexSource = routeRegex.source

        if (!(r as any).internal) {
          regexSource = modifyRouteRegex(
            routeRegex.source,
            type === 'redirect' ? restrictedRedirectPaths : undefined
          )
        }

        return {
          ...r,
          ...(type === 'redirect'
            ? {
                statusCode: getRedirectStatus(r as Redirect),
                permanent: undefined,
              }
            : {}),
          regex: normalizeRouteRegex(regexSource),
        }
      }

      const routesManifestPath = path.join(distDir, ROUTES_MANIFEST)
      const routesManifest: RoutesManifest = nextBuildSpan
        .traceChild('generate-routes-manifest')
        .traceFn(() => {
          const sortedRoutes = getSortedRoutes([
            ...pageKeys.pages,
            ...(pageKeys.app ?? []),
          ])
          const dynamicRoutes: Array<ReturnType<typeof pageToRoute>> = []
          const staticRoutes: typeof dynamicRoutes = []

          for (const route of sortedRoutes) {
            if (isDynamicRoute(route)) {
              dynamicRoutes.push(pageToRoute(route))
            } else if (!isReservedPage(route)) {
              staticRoutes.push(pageToRoute(route))
            }
          }

          return {
            version: 3,
            pages404: true,
            caseSensitive: !!config.experimental.caseSensitiveRoutes,
            basePath: config.basePath,
            redirects: redirects.map((r: any) =>
              buildCustomRoute(r, 'redirect')
            ),
            headers: headers.map((r: any) => buildCustomRoute(r, 'header')),
            dynamicRoutes,
            staticRoutes,
            dataRoutes: [],
            i18n: config.i18n || undefined,
            rsc: {
              header: RSC,
              varyHeader: RSC_VARY_HEADER,
              contentTypeHeader: RSC_CONTENT_TYPE_HEADER,
            },
            skipMiddlewareUrlNormalize: config.skipMiddlewareUrlNormalize,
          }
        })

      if (rewrites.beforeFiles.length === 0 && rewrites.fallback.length === 0) {
        routesManifest.rewrites = rewrites.afterFiles.map((r: any) =>
          buildCustomRoute(r, 'rewrite')
        )
      } else {
        routesManifest.rewrites = {
          beforeFiles: rewrites.beforeFiles.map((r: any) =>
            buildCustomRoute(r, 'rewrite')
          ),
          afterFiles: rewrites.afterFiles.map((r: any) =>
            buildCustomRoute(r, 'rewrite')
          ),
          fallback: rewrites.fallback.map((r: any) =>
            buildCustomRoute(r, 'rewrite')
          ),
        }
      }
      const combinedRewrites: Rewrite[] = [
        ...rewrites.beforeFiles,
        ...rewrites.afterFiles,
        ...rewrites.fallback,
      ]

      if (config.experimental.clientRouterFilter) {
        const nonInternalRedirects = (config._originalRedirects || []).filter(
          (r: any) => !r.internal
        )
        const clientRouterFilters = createClientRouterFilter(
          appPageKeys,
          config.experimental.clientRouterFilterRedirects
            ? nonInternalRedirects
            : [],
          config.experimental.clientRouterFilterAllowedRate
        )

        NextBuildContext.clientRouterFilters = clientRouterFilters
      }

      const distDirCreated = await nextBuildSpan
        .traceChild('create-dist-dir')
        .traceAsyncFn(async () => {
          try {
            await fs.mkdir(distDir, { recursive: true })
            return true
          } catch (err) {
            if (isError(err) && err.code === 'EPERM') {
              return false
            }
            throw err
          }
        })

      if (!distDirCreated || !(await isWriteable(distDir))) {
        throw new Error(
          '> Build directory is not writeable. https://nextjs.org/docs/messages/build-dir-not-writeable'
        )
      }

      if (config.cleanDistDir && !isGenerate) {
        await recursiveDelete(distDir, /^cache/)
      }

      // Ensure commonjs handling is used for files in the distDir (generally .next)
      // Files outside of the distDir can be "type": "module"
      await fs.writeFile(
        path.join(distDir, 'package.json'),
        '{"type": "commonjs"}'
      )

      // We need to write the manifest with rewrites before build
      await nextBuildSpan
        .traceChild('write-routes-manifest')
        .traceAsyncFn(() =>
          fs.writeFile(
            routesManifestPath,
            JSON.stringify(routesManifest),
            'utf8'
          )
        )

      const outputFileTracingRoot =
        config.experimental.outputFileTracingRoot || dir

      const manifestPath = path.join(distDir, SERVER_DIRECTORY, PAGES_MANIFEST)

      const { incrementalCacheHandlerPath } = config.experimental

      const requiredServerFiles = nextBuildSpan
        .traceChild('generate-required-server-files')
        .traceFn(() => ({
          version: 1,
          config: {
            ...config,
            configFile: undefined,
            ...(ciEnvironment.hasNextSupport
              ? {
                  compress: false,
                }
              : {}),
            experimental: {
              ...config.experimental,
              trustHostHeader: ciEnvironment.hasNextSupport,
              incrementalCacheHandlerPath: incrementalCacheHandlerPath
                ? path.relative(distDir, incrementalCacheHandlerPath)
                : undefined,
            },
          },
          appDir: dir,
          relativeAppDir: path.relative(outputFileTracingRoot, dir),
          files: [
            ROUTES_MANIFEST,
            path.relative(distDir, manifestPath),
            BUILD_MANIFEST,
            PRERENDER_MANIFEST,
            path.join(SERVER_DIRECTORY, MIDDLEWARE_MANIFEST),
            path.join(SERVER_DIRECTORY, MIDDLEWARE_BUILD_MANIFEST + '.js'),
            path.join(
              SERVER_DIRECTORY,
              MIDDLEWARE_REACT_LOADABLE_MANIFEST + '.js'
            ),
            ...(appDir
              ? [
                  ...(config.experimental.sri
                    ? [
                        path.join(
                          SERVER_DIRECTORY,
                          SUBRESOURCE_INTEGRITY_MANIFEST + '.js'
                        ),
                        path.join(
                          SERVER_DIRECTORY,
                          SUBRESOURCE_INTEGRITY_MANIFEST + '.json'
                        ),
                      ]
                    : []),
                  path.join(SERVER_DIRECTORY, APP_PATHS_MANIFEST),
                  path.join(APP_PATH_ROUTES_MANIFEST),
                  APP_BUILD_MANIFEST,
                  path.join(
                    SERVER_DIRECTORY,
                    SERVER_REFERENCE_MANIFEST + '.js'
                  ),
                  path.join(
                    SERVER_DIRECTORY,
                    SERVER_REFERENCE_MANIFEST + '.json'
                  ),
                ]
              : []),
            REACT_LOADABLE_MANIFEST,
            config.optimizeFonts
              ? path.join(SERVER_DIRECTORY, FONT_MANIFEST)
              : null,
            BUILD_ID_FILE,
            path.join(SERVER_DIRECTORY, NEXT_FONT_MANIFEST + '.js'),
            path.join(SERVER_DIRECTORY, NEXT_FONT_MANIFEST + '.json'),
            ...(hasInstrumentationHook
              ? [
                  path.join(
                    SERVER_DIRECTORY,
                    `${INSTRUMENTATION_HOOK_FILENAME}.js`
                  ),
                  path.join(
                    SERVER_DIRECTORY,
                    `edge-${INSTRUMENTATION_HOOK_FILENAME}.js`
                  ),
                ]
              : []),
          ]
            .filter(nonNullable)
            .map((file) => path.join(config.distDir, file)),
          ignore: [] as string[],
        }))

      let binding = await loadBindings()

      async function turbopackBuild() {
        const turboNextBuildStart = process.hrtime()

        const turboJson = findUp.sync('turbo.json', { cwd: dir })
        // eslint-disable-next-line no-shadow
        const packagePath = findUp.sync('package.json', { cwd: dir })

        let root =
          turboNextBuildRoot ??
          (turboJson
            ? path.dirname(turboJson)
            : packagePath
            ? path.dirname(packagePath)
            : undefined)
        await binding.turbo.nextBuild({
          ...NextBuildContext,
          root,
        })

        const [duration] = process.hrtime(turboNextBuildStart)
        return { duration, turbotraceContext: null }
      }

      let runTurbotrace = async (_staticPages: Set<string>) => {}
      let turboTasksForTrace: unknown

      if (!isGenerate) {
        const { duration: webpackBuildDuration, turbotraceContext } =
          turboNextBuild ? await turbopackBuild() : await webpackBuild()

        telemetry.record(
          eventBuildCompleted(pagesPaths, {
            durationInSeconds: webpackBuildDuration,
            totalAppPagesCount,
          })
        )

        runTurbotrace = async function (staticPages: Set<string>) {
          if (!turbotraceContext) {
            return
          }
          if (
            !binding?.isWasm &&
            typeof binding.turbo.startTrace === 'function'
          ) {
            let turbotraceOutputPath: string | undefined
            let turbotraceFiles: string[] | undefined
            turboTasksForTrace = binding.turbo.createTurboTasks(
              (config.experimental.turbotrace?.memoryLimit ??
                TURBO_TRACE_DEFAULT_MEMORY_LIMIT) *
                1024 *
                1024
            )

            const { entriesTrace, chunksTrace } = turbotraceContext
            if (entriesTrace) {
              const {
                appDir: turbotraceContextAppDir,
                depModArray,
                entryNameMap,
                outputPath,
                action,
              } = entriesTrace
              const depModSet = new Set(depModArray)
              const filesTracedInEntries: string[] =
                await binding.turbo.startTrace(action, turboTasksForTrace)

              const { contextDirectory, input: entriesToTrace } = action

              // only trace the assets under the appDir
              // exclude files from node_modules, entries and processed by webpack
              const filesTracedFromEntries = filesTracedInEntries
                .map((f) => path.join(contextDirectory, f))
                .filter(
                  (f) =>
                    !f.includes('/node_modules/') &&
                    f.startsWith(turbotraceContextAppDir) &&
                    !entriesToTrace.includes(f) &&
                    !depModSet.has(f)
                )
              if (filesTracedFromEntries.length) {
                // The turbo trace doesn't provide the traced file type and reason at present
                // let's write the traced files into the first [entry].nft.json
                const [[, entryName]] = Array.from<[string, string]>(
                  entryNameMap.entries()
                ).filter(([k]) => k.startsWith(turbotraceContextAppDir))
                const traceOutputPath = path.join(
                  outputPath,
                  `../${entryName}.js.nft.json`
                )
                const traceOutputDir = path.dirname(traceOutputPath)

                turbotraceOutputPath = traceOutputPath
                turbotraceFiles = filesTracedFromEntries.map((file) =>
                  path.relative(traceOutputDir, file)
                )
              }
            }
            if (chunksTrace) {
              const { action, outputPath } = chunksTrace
              action.input = action.input.filter((f: any) => {
                const outputPagesPath = path.join(outputPath, '..', 'pages')
                return (
                  !f.startsWith(outputPagesPath) ||
                  !staticPages.has(
                    // strip `outputPagesPath` and file ext from absolute
                    f.substring(outputPagesPath.length, f.length - 3)
                  )
                )
              })
              await binding.turbo.startTrace(action, turboTasksForTrace)
              if (turbotraceOutputPath && turbotraceFiles) {
                const existedNftFile = await fs
                  .readFile(turbotraceOutputPath, 'utf8')
                  .then((existedContent) => JSON.parse(existedContent))
                  .catch(() => ({
                    version: TRACE_OUTPUT_VERSION,
                    files: [],
                  }))
                existedNftFile.files.push(...turbotraceFiles)
                const filesSet = new Set(existedNftFile.files)
                existedNftFile.files = [...filesSet]
                await fs.writeFile(
                  turbotraceOutputPath,
                  JSON.stringify(existedNftFile),
                  'utf8'
                )
              }
            }
          }
        }
      }

      // For app directory, we run type checking after build.
      if (appDir && !(isCompile || isGenerate)) {
        await startTypeChecking(typeCheckingOptions)
      }

      const postCompileSpinner = createSpinner({
        prefixText: `${Log.prefixes.info} Collecting page data`,
      })

      const buildManifestPath = path.join(distDir, BUILD_MANIFEST)
      const appBuildManifestPath = path.join(distDir, APP_BUILD_MANIFEST)

      let staticAppPagesCount = 0
      let serverAppPagesCount = 0
      let edgeRuntimeAppCount = 0
      let edgeRuntimePagesCount = 0
      const ssgPages = new Set<string>()
      const ssgStaticFallbackPages = new Set<string>()
      const ssgBlockingFallbackPages = new Set<string>()
      const staticPages = new Set<string>()
      const invalidPages = new Set<string>()
      const hybridAmpPages = new Set<string>()
      const serverPropsPages = new Set<string>()
      const additionalSsgPaths = new Map<string, Array<string>>()
      const additionalSsgPathsEncoded = new Map<string, Array<string>>()
      const appStaticPaths = new Map<string, Array<string>>()
      const appStaticPathsEncoded = new Map<string, Array<string>>()
      const appNormalizedPaths = new Map<string, string>()
      const appDynamicParamPaths = new Set<string>()
      const appDefaultConfigs = new Map<string, AppConfig>()
      const pageInfos = new Map<string, PageInfo>()
      const pagesManifest = JSON.parse(
        await fs.readFile(manifestPath, 'utf8')
      ) as PagesManifest
      const buildManifest = JSON.parse(
        await fs.readFile(buildManifestPath, 'utf8')
      ) as BuildManifest
      const appBuildManifest = appDir
        ? (JSON.parse(
            await fs.readFile(appBuildManifestPath, 'utf8')
          ) as AppBuildManifest)
        : undefined

      const timeout = config.staticPageGenerationTimeout || 0
      const sharedPool = config.experimental.sharedPool || false
      const staticWorkerPath = sharedPool
        ? require.resolve('./worker')
        : require.resolve('./utils')

      let appPathsManifest: Record<string, string> = {}
      const appPathRoutes: Record<string, string> = {}

      if (appDir) {
        appPathsManifest = JSON.parse(
          await fs.readFile(
            path.join(distDir, SERVER_DIRECTORY, APP_PATHS_MANIFEST),
            'utf8'
          )
        )

        Object.keys(appPathsManifest).forEach((entry) => {
          appPathRoutes[entry] = normalizeAppPath(entry)
        })
        await fs.writeFile(
          path.join(distDir, APP_PATH_ROUTES_MANIFEST),
          JSON.stringify(appPathRoutes, null, 2)
        )
      }

      process.env.NEXT_PHASE = PHASE_PRODUCTION_BUILD

      const numWorkers = config.experimental.memoryBasedWorkersCount
        ? Math.max(
            config.experimental.cpus !== defaultConfig.experimental!.cpus
              ? (config.experimental.cpus as number)
              : Math.min(
                  config.experimental.cpus || 1,
                  Math.floor(os.freemem() / 1e9)
                ),
            // enforce a minimum of 4 workers
            4
          )
        : config.experimental.cpus || 4

      function createStaticWorker(type: 'app' | 'pages') {
        let infoPrinted = false

        return new Worker(staticWorkerPath, {
          timeout: timeout * 1000,
          onRestart: (method, [arg], attempts) => {
            if (method === 'exportPage') {
              const { path: pagePath } = arg
              if (attempts >= 3) {
                throw new Error(
                  `Static page generation for ${pagePath} is still timing out after 3 attempts. See more info here https://nextjs.org/docs/messages/static-page-generation-timeout`
                )
              }
              Log.warn(
                `Restarted static page generation for ${pagePath} because it took more than ${timeout} seconds`
              )
            } else {
              const pagePath = arg
              if (attempts >= 2) {
                throw new Error(
                  `Collecting page data for ${pagePath} is still timing out after 2 attempts. See more info here https://nextjs.org/docs/messages/page-data-collection-timeout`
                )
              }
              Log.warn(
                `Restarted collecting page data for ${pagePath} because it took more than ${timeout} seconds`
              )
            }
            if (!infoPrinted) {
              Log.warn(
                'See more info here https://nextjs.org/docs/messages/static-page-generation-timeout'
              )
              infoPrinted = true
            }
          },
          numWorkers,
          forkOptions: {
            env: {
              ...process.env,
              __NEXT_PRIVATE_PREBUNDLED_REACT:
                type === 'app'
                  ? config.experimental.serverActions
                    ? 'experimental'
                    : 'next'
                  : '',
            },
          },
          enableWorkerThreads: config.experimental.workerThreads,
          exposedMethods: sharedPool
            ? [
                'hasCustomGetInitialProps',
                'isPageStatic',
                'getDefinedNamedExports',
                'exportPage',
              ]
            : [
                'hasCustomGetInitialProps',
                'isPageStatic',
                'getDefinedNamedExports',
              ],
        }) as Worker &
          Pick<
            typeof import('./worker'),
            | 'hasCustomGetInitialProps'
            | 'isPageStatic'
            | 'getDefinedNamedExports'
            | 'exportPage'
          >
      }

      const pagesStaticWorkers = createStaticWorker('pages')
      const appStaticWorkers = isAppDirEnabled
        ? createStaticWorker('app')
        : undefined

      const analysisBegin = process.hrtime()
      const staticCheckSpan = nextBuildSpan.traceChild('static-check')

      const functionsConfigManifest = {} as Record<string, Record<string, any>>
      const {
        customAppGetInitialProps,
        namedExports,
        isNextImageImported,
        hasSsrAmpPages,
        hasNonStaticErrorPage,
      } = await staticCheckSpan.traceAsyncFn(async () => {
        if (isCompile) {
          return {
            customAppGetInitialProps: false,
            namedExports: [],
            isNextImageImported: true,
            hasSsrAmpPages: !!pagesDir,
            hasNonStaticErrorPage: true,
          }
        }

        const { configFileName, publicRuntimeConfig, serverRuntimeConfig } =
          config
        const runtimeEnvConfig = { publicRuntimeConfig, serverRuntimeConfig }

        const nonStaticErrorPageSpan = staticCheckSpan.traceChild(
          'check-static-error-page'
        )
        const errorPageHasCustomGetInitialProps =
          nonStaticErrorPageSpan.traceAsyncFn(
            async () =>
              hasCustomErrorPage &&
              (await pagesStaticWorkers.hasCustomGetInitialProps(
                '/_error',
                distDir,
                runtimeEnvConfig,
                false
              ))
          )

        const errorPageStaticResult = nonStaticErrorPageSpan.traceAsyncFn(
          async () =>
            hasCustomErrorPage &&
            pagesStaticWorkers.isPageStatic({
              page: '/_error',
              distDir,
              configFileName,
              runtimeEnvConfig,
              httpAgentOptions: config.httpAgentOptions,
              locales: config.i18n?.locales,
              defaultLocale: config.i18n?.defaultLocale,
              nextConfigOutput: config.output,
            })
        )

        const appPageToCheck = '/_app'

        const customAppGetInitialPropsPromise =
          pagesStaticWorkers.hasCustomGetInitialProps(
            appPageToCheck,
            distDir,
            runtimeEnvConfig,
            true
          )

        const namedExportsPromise = pagesStaticWorkers.getDefinedNamedExports(
          appPageToCheck,
          distDir,
          runtimeEnvConfig
        )

        // eslint-disable-next-line @typescript-eslint/no-shadow
        let isNextImageImported: boolean | undefined
        // eslint-disable-next-line @typescript-eslint/no-shadow
        let hasSsrAmpPages = false

        const computedManifestData = await computeFromManifest(
          { build: buildManifest, app: appBuildManifest },
          distDir,
          config.experimental.gzipSize
        )

        const middlewareManifest: MiddlewareManifest = require(path.join(
          distDir,
          SERVER_DIRECTORY,
          MIDDLEWARE_MANIFEST
        ))

        const actionManifest = appDir
          ? (require(path.join(
              distDir,
              SERVER_DIRECTORY,
              SERVER_REFERENCE_MANIFEST + '.json'
            )) as ActionManifest)
          : null
        const entriesWithAction = actionManifest ? new Set() : null
        if (actionManifest && entriesWithAction) {
          for (const id in actionManifest.node) {
            for (const entry in actionManifest.node[id].workers) {
              entriesWithAction.add(entry)
            }
          }
          for (const id in actionManifest.edge) {
            for (const entry in actionManifest.edge[id].workers) {
              entriesWithAction.add(entry)
            }
          }
        }

        for (const key of Object.keys(middlewareManifest?.functions)) {
          if (key.startsWith('/api')) {
            edgeRuntimePagesCount++
          }
        }

        await Promise.all(
          Object.entries(pageKeys)
            .reduce<Array<{ pageType: keyof typeof pageKeys; page: string }>>(
              (acc, [key, files]) => {
                if (!files) {
                  return acc
                }

                const pageType = key as keyof typeof pageKeys

                for (const page of files) {
                  acc.push({ pageType, page })
                }

                return acc
              },
              []
            )
            .map(({ pageType, page }) => {
              const checkPageSpan = staticCheckSpan.traceChild('check-page', {
                page,
              })
              return checkPageSpan.traceAsyncFn(async () => {
                const actualPage = normalizePagePath(page)
                const [selfSize, allSize] = await getJsPageSizeInKb(
                  pageType,
                  actualPage,
                  distDir,
                  buildManifest,
                  appBuildManifest,
                  config.experimental.gzipSize,
                  computedManifestData
                )

                let isSsg = false
                let isStatic = false
                let isServerComponent = false
                let isHybridAmp = false
                let ssgPageRoutes: string[] | null = null
                let pagePath = ''

                if (pageType === 'pages') {
                  pagePath =
                    pagesPaths.find((p) => {
                      p = normalizePathSep(p)
                      return (
                        p.startsWith(actualPage + '.') ||
                        p.startsWith(actualPage + '/index.')
                      )
                    }) || ''
                }
                let originalAppPath: string | undefined

                if (pageType === 'app' && mappedAppPages) {
                  for (const [originalPath, normalizedPath] of Object.entries(
                    appPathRoutes
                  )) {
                    if (normalizedPath === page) {
                      pagePath = mappedAppPages[originalPath].replace(
                        /^private-next-app-dir/,
                        ''
                      )
                      originalAppPath = originalPath
                      break
                    }
                  }
                }

                const staticInfo = pagePath
                  ? await getPageStaticInfo({
                      pageFilePath: path.join(
                        (pageType === 'pages' ? pagesDir : appDir) || '',
                        pagePath
                      ),
                      nextConfig: config,
                      pageType,
                    })
                  : undefined

                if (staticInfo?.extraConfig) {
                  functionsConfigManifest[page] = staticInfo.extraConfig
                }

                const pageRuntime = middlewareManifest.functions[
                  originalAppPath || page
                ]
                  ? 'edge'
                  : staticInfo?.runtime

                if (!isCompile) {
                  isServerComponent =
                    pageType === 'app' &&
                    staticInfo?.rsc !== RSC_MODULE_TYPES.client

                  if (pageType === 'app' || !isReservedPage(page)) {
                    try {
                      let edgeInfo: any

                      if (isEdgeRuntime(pageRuntime)) {
                        if (pageType === 'app') {
                          edgeRuntimeAppCount++
                        } else {
                          edgeRuntimePagesCount++
                        }

                        const manifestKey =
                          pageType === 'pages' ? page : originalAppPath || ''

                        edgeInfo = middlewareManifest.functions[manifestKey]
                      }

                      let isPageStaticSpan =
                        checkPageSpan.traceChild('is-page-static')
                      let workerResult = await isPageStaticSpan.traceAsyncFn(
                        () => {
                          return (
                            pageType === 'app'
                              ? appStaticWorkers
                              : pagesStaticWorkers
                          )!.isPageStatic({
                            page,
                            originalAppPath,
                            distDir,
                            configFileName,
                            runtimeEnvConfig,
                            httpAgentOptions: config.httpAgentOptions,
                            locales: config.i18n?.locales,
                            defaultLocale: config.i18n?.defaultLocale,
                            parentId: isPageStaticSpan.id,
                            pageRuntime,
                            edgeInfo,
                            pageType,
                            incrementalCacheHandlerPath:
                              config.experimental.incrementalCacheHandlerPath,
                            isrFlushToDisk: config.experimental.isrFlushToDisk,
                            maxMemoryCacheSize:
                              config.experimental.isrMemoryCacheSize,
                            nextConfigOutput: config.output,
                          })
                        }
                      )

                      if (pageType === 'app' && originalAppPath) {
                        appNormalizedPaths.set(originalAppPath, page)
                        // TODO-APP: handle prerendering with edge
                        if (isEdgeRuntime(pageRuntime)) {
                          isStatic = false
                          isSsg = false
                        } else {
                          // If a page has action and it is static, we need to
                          // change it to SSG to keep the worker created.
                          // TODO: This is a workaround for now, we should have a
                          // dedicated worker defined in a heuristic way.
                          const hasAction = entriesWithAction?.has(
                            'app' + originalAppPath
                          )

                          if (
                            workerResult.encodedPrerenderRoutes &&
                            workerResult.prerenderRoutes
                          ) {
                            appStaticPaths.set(
                              originalAppPath,
                              workerResult.prerenderRoutes
                            )
                            appStaticPathsEncoded.set(
                              originalAppPath,
                              workerResult.encodedPrerenderRoutes
                            )
                            ssgPageRoutes = workerResult.prerenderRoutes
                            isSsg = true
                          }

                          const appConfig = workerResult.appConfig || {}
                          if (appConfig.revalidate !== 0 && !hasAction) {
                            const isDynamic = isDynamicRoute(page)
                            const hasGenerateStaticParams =
                              !!workerResult.prerenderRoutes?.length

                            if (
                              // Mark the app as static if:
                              // - It has no dynamic param
                              // - It doesn't have generateStaticParams but `dynamic` is set to
                              //   `error` or `force-static`
                              !isDynamic
                            ) {
                              appStaticPaths.set(originalAppPath, [page])
                              appStaticPathsEncoded.set(originalAppPath, [page])
                              isStatic = true
                            } else if (
                              isDynamic &&
                              !hasGenerateStaticParams &&
                              (appConfig.dynamic === 'error' ||
                                appConfig.dynamic === 'force-static')
                            ) {
                              appStaticPaths.set(originalAppPath, [])
                              appStaticPathsEncoded.set(originalAppPath, [])
                              isStatic = true
                            }
                          }

                          if (workerResult.prerenderFallback) {
                            // whether or not to allow requests for paths not
                            // returned from generateStaticParams
                            appDynamicParamPaths.add(originalAppPath)
                          }
                          appDefaultConfigs.set(originalAppPath, appConfig)
                        }
                      } else {
                        if (isEdgeRuntime(pageRuntime)) {
                          if (workerResult.hasStaticProps) {
                            console.warn(
                              `"getStaticProps" is not yet supported fully with "experimental-edge", detected on ${page}`
                            )
                          }
                          // TODO: add handling for statically rendering edge
                          // pages and allow edge with Prerender outputs
                          workerResult.isStatic = false
                          workerResult.hasStaticProps = false
                        }

                        if (
                          workerResult.isStatic === false &&
                          (workerResult.isHybridAmp || workerResult.isAmpOnly)
                        ) {
                          hasSsrAmpPages = true
                        }

                        if (workerResult.isHybridAmp) {
                          isHybridAmp = true
                          hybridAmpPages.add(page)
                        }

                        if (workerResult.isNextImageImported) {
                          isNextImageImported = true
                        }

                        if (workerResult.hasStaticProps) {
                          ssgPages.add(page)
                          isSsg = true

                          if (
                            workerResult.prerenderRoutes &&
                            workerResult.encodedPrerenderRoutes
                          ) {
                            additionalSsgPaths.set(
                              page,
                              workerResult.prerenderRoutes
                            )
                            additionalSsgPathsEncoded.set(
                              page,
                              workerResult.encodedPrerenderRoutes
                            )
                            ssgPageRoutes = workerResult.prerenderRoutes
                          }

                          if (workerResult.prerenderFallback === 'blocking') {
                            ssgBlockingFallbackPages.add(page)
                          } else if (workerResult.prerenderFallback === true) {
                            ssgStaticFallbackPages.add(page)
                          }
                        } else if (workerResult.hasServerProps) {
                          serverPropsPages.add(page)
                        } else if (
                          workerResult.isStatic &&
                          !isServerComponent &&
                          (await customAppGetInitialPropsPromise) === false
                        ) {
                          staticPages.add(page)
                          isStatic = true
                        } else if (isServerComponent) {
                          // This is a static server component page that doesn't have
                          // gSP or gSSP. We still treat it as a SSG page.
                          ssgPages.add(page)
                          isSsg = true
                        }

                        if (hasPages404 && page === '/404') {
                          if (
                            !workerResult.isStatic &&
                            !workerResult.hasStaticProps
                          ) {
                            throw new Error(
                              `\`pages/404\` ${STATIC_STATUS_PAGE_GET_INITIAL_PROPS_ERROR}`
                            )
                          }
                          // we need to ensure the 404 lambda is present since we use
                          // it when _app has getInitialProps
                          if (
                            (await customAppGetInitialPropsPromise) &&
                            !workerResult.hasStaticProps
                          ) {
                            staticPages.delete(page)
                          }
                        }

                        if (
                          STATIC_STATUS_PAGES.includes(page) &&
                          !workerResult.isStatic &&
                          !workerResult.hasStaticProps
                        ) {
                          throw new Error(
                            `\`pages${page}\` ${STATIC_STATUS_PAGE_GET_INITIAL_PROPS_ERROR}`
                          )
                        }
                      }
                    } catch (err) {
                      if (
                        !isError(err) ||
                        err.message !== 'INVALID_DEFAULT_EXPORT'
                      )
                        throw err
                      invalidPages.add(page)
                    }
                  }

                  if (pageType === 'app') {
                    if (isSsg || isStatic) {
                      staticAppPagesCount++
                    } else {
                      serverAppPagesCount++
                    }
                  }
                }

                if (
                  !isEdgeRuntime(pageRuntime) &&
                  !isStatic &&
                  !isSsg &&
                  !isReservedPage(page) &&
                  pageInfos.get(page) === undefined
                ) {
                  const pagePathNormal = path.join(
                    path.dirname(pagePath),
                    path.parse(pagePath).name
                  )
                  await traceModule(
                    path.resolve(
                      path.join(distDir, 'server', pageType, pagePathNormal)
                    ),
                    distDir
                  )
                }

                pageInfos.set(page, {
                  size: selfSize,
                  totalSize: allSize,
                  static: isStatic,
                  isSsg,
                  isHybridAmp,
                  ssgPageRoutes,
                  initialRevalidateSeconds: false,
                  runtime: pageRuntime,
                  pageDuration: undefined,
                  ssgPageDurations: undefined,
                })
              })
            })
        )

        const errorPageResult = await errorPageStaticResult
        const nonStaticErrorPage =
          (await errorPageHasCustomGetInitialProps) ||
          (errorPageResult && errorPageResult.hasServerProps)

        const returnValue = {
          customAppGetInitialProps: await customAppGetInitialPropsPromise,
          namedExports: await namedExportsPromise,
          isNextImageImported,
          hasSsrAmpPages,
          hasNonStaticErrorPage: nonStaticErrorPage,
        }

        if (!sharedPool) {
          pagesStaticWorkers.end()
          appStaticWorkers?.end()
        }

        return returnValue
      })

      await runTurbotrace(staticPages)

      if (customAppGetInitialProps) {
        console.warn(
          chalk.bold.yellow(`Warning: `) +
            chalk.yellow(
              `You have opted-out of Automatic Static Optimization due to \`getInitialProps\` in \`pages/_app\`. This does not opt-out pages with \`getStaticProps\``
            )
        )
        console.warn(
          'Read more: https://nextjs.org/docs/messages/opt-out-auto-static-optimization\n'
        )
      }

      if (!hasSsrAmpPages) {
        requiredServerFiles.ignore.push(
          path.relative(
            dir,
            path.join(
              path.dirname(
                require.resolve(
                  'next/dist/compiled/@ampproject/toolbox-optimizer'
                )
              ),
              '**/*'
            )
          )
        )
      }

      if (Object.keys(functionsConfigManifest).length > 0) {
        const manifest: {
          version: number
          functions: Record<string, Record<string, string | number>>
        } = {
          version: 1,
          functions: functionsConfigManifest,
        }

        await fs.writeFile(
          path.join(distDir, SERVER_DIRECTORY, FUNCTIONS_CONFIG_MANIFEST),
          JSON.stringify(manifest, null, 2)
        )
      }

      const nextServerTraceOutput = path.join(
        distDir,
        'next-server.js.nft.json'
      )
      const nextMinimalTraceOutput = path.join(
        distDir,
        'next-minimal-server.js.nft.json'
      )

      if (!isGenerate && config.outputFileTracing) {
        let nodeFileTrace: any
        if (config.experimental.turbotrace) {
          if (!binding?.isWasm) {
            nodeFileTrace = binding.turbo.startTrace
          }
        }

        if (!nodeFileTrace) {
          nodeFileTrace =
            require('next/dist/compiled/@vercel/nft').nodeFileTrace
        }

        const includeExcludeSpan = nextBuildSpan.traceChild(
          'apply-include-excludes'
        )
        const resolvedTraceIncludes = new Map<string, string[]>()
        const {
          outputFileTracingIncludes = {},
          outputFileTracingExcludes = {},
        } = config.experimental

        const includeGlobKeys = Object.keys(outputFileTracingIncludes)
        const excludeGlobKeys = Object.keys(outputFileTracingExcludes)

        await includeExcludeSpan.traceAsyncFn(async () => {
          const globOrig =
            require('next/dist/compiled/glob') as typeof import('next/dist/compiled/glob')
          const glob = (pattern: string): Promise<string[]> => {
            return new Promise((resolve, reject) => {
              globOrig(
                pattern,
                { cwd: dir, nodir: true, dot: true },
                (err, files) => {
                  if (err) {
                    return reject(err)
                  }
                  resolve(files)
                }
              )
            })
          }

          if (config.outputFileTracing) {
            for (let page of pageKeys.pages) {
              // edge routes have no trace files
              const pageInfo = pageInfos.get(page)
              if (pageInfo?.runtime === 'edge') {
                continue
              }

              const combinedIncludes = new Set<string>()
              const combinedExcludes = new Set<string>()

              page = normalizePagePath(page)

              for (const curGlob of includeGlobKeys) {
                if (isMatch(page, [curGlob])) {
                  outputFileTracingIncludes[curGlob].forEach((include) => {
                    combinedIncludes.add(include)
                  })
                }
              }

              for (const curGlob of excludeGlobKeys) {
                if (isMatch(page, [curGlob])) {
                  outputFileTracingExcludes[curGlob].forEach((exclude) => {
                    combinedExcludes.add(exclude)
                  })
                }
              }

              if (!combinedIncludes?.size && !combinedExcludes?.size) {
                continue
              }

              const traceFile = path.join(
                distDir,
                'server/pages',
                `${page}.js.nft.json`
              )
              const pageDir = path.dirname(traceFile)
              const traceContent = JSON.parse(
                await fs.readFile(traceFile, 'utf8')
              )
              const includes: string[] = []

              if (combinedIncludes?.size) {
                await Promise.all(
                  [...combinedIncludes].map(async (includeGlob) => {
                    const results = await glob(includeGlob)
                    const resolvedInclude = resolvedTraceIncludes.get(
                      includeGlob
                    ) || [
                      ...results.map((file) => {
                        return path.relative(pageDir, path.join(dir, file))
                      }),
                    ]
                    includes.push(...resolvedInclude)
                    resolvedTraceIncludes.set(includeGlob, resolvedInclude)
                  })
                )
              }
              const combined = new Set([...traceContent.files, ...includes])

              if (combinedExcludes?.size) {
                const resolvedGlobs = [...combinedExcludes].map((exclude) =>
                  path.join(dir, exclude)
                )
                combined.forEach((file) => {
                  if (isMatch(path.join(pageDir, file), resolvedGlobs)) {
                    combined.delete(file)
                  }
                })
              }

              await fs.writeFile(
                traceFile,
                JSON.stringify({
                  version: traceContent.version,
                  files: [...combined],
                })
              )
            }
          }
        })

        await nextBuildSpan
          .traceChild('trace-next-server')
          .traceAsyncFn(async () => {
            let cacheKey: string | undefined
            // consider all lockFiles in tree in case user accidentally
            // has both package-lock.json and yarn.lock
            const lockFiles: string[] = (
              await Promise.all(
                ['package-lock.json', 'yarn.lock', 'pnpm-lock.yaml'].map(
                  (file) => findUp(file, { cwd: dir })
                )
              )
            ).filter(Boolean) as any // TypeScript doesn't like this filter

            const cachedTracePath = path.join(
              distDir,
              'cache/next-server.js.nft.json'
            )

            if (
              lockFiles.length > 0 &&
              // we can't leverage trace cache if this is configured
              // currently unless we break this to a separate trace
              // file
              !config.experimental.incrementalCacheHandlerPath
            ) {
              const cacheHash = (
                require('crypto') as typeof import('crypto')
              ).createHash('sha1')

              cacheHash.update(require('next/package').version)
              cacheHash.update(hasSsrAmpPages + '')
              cacheHash.update(ciEnvironment.hasNextSupport + '')

              await Promise.all(
                lockFiles.map(async (lockFile) => {
                  cacheHash.update(await fs.readFile(lockFile))
                })
              )
              cacheKey = cacheHash.digest('hex')

              try {
                const existingTrace = JSON.parse(
                  await fs.readFile(cachedTracePath, 'utf8')
                )

                if (existingTrace.cacheKey === cacheKey) {
                  await fs.copyFile(cachedTracePath, nextServerTraceOutput)
                  return
                }
              } catch (_) {}
            }

            const root =
              config.experimental?.turbotrace?.contextDirectory ??
              outputFileTracingRoot

            // Under standalone mode, we need to trace the extra IPC server and
            // worker files.
            const isStandalone = config.output === 'standalone'

            const nextServerEntry = require.resolve(
              'next/dist/server/next-server'
            )

            const sharedEntriesSet = [
              ...Object.values(baseOverrides).map((override) =>
                require.resolve(override)
              ),
              ...Object.values(experimentalOverrides).map((override) =>
                require.resolve(override)
              ),
<<<<<<< HEAD
              require.resolve(
                'next/dist/compiled/minimal-next-server/server.runtime.js'
              ),
              require.resolve(
                'next/dist/compiled/minimal-next-server/app-page-render.runtime.js'
              ),
              require.resolve(
                'next/dist/compiled/minimal-next-server/pages-render.runtime.js'
              ),
=======
              ...(config.experimental.turbotrace
                ? []
                : Object.values(defaultOverrides).map((value) =>
                    require.resolve(value)
                  )),
>>>>>>> 205d3845
            ]

            // ensure we trace any dependencies needed for custom
            // incremental cache handler
            if (incrementalCacheHandlerPath) {
              sharedEntriesSet.push(
                require.resolve(
                  path.isAbsolute(incrementalCacheHandlerPath)
                    ? incrementalCacheHandlerPath
                    : path.join(dir, incrementalCacheHandlerPath)
                )
              )
            }

            const vanillaServerEntries = [
              ...sharedEntriesSet,
              isStandalone
                ? require.resolve('next/dist/server/lib/start-server')
                : null,
              require.resolve('next/dist/server/next-server'),
            ].filter(Boolean) as string[]

            const minimalServerEntries = [
              ...sharedEntriesSet,
              require.resolve(
                'next/dist/compiled/minimal-next-server/server.runtime.js'
              ),
              require.resolve(
                'next/dist/compiled/minimal-next-server/app-page-render.runtime.js'
              ),
              require.resolve(
                'next/dist/compiled/minimal-next-server/pages-render.runtime.js'
              ),
            ].filter(Boolean)

            const additionalIgnores = new Set<string>()

            for (const glob of excludeGlobKeys) {
              if (isMatch('next-server', glob)) {
                outputFileTracingExcludes[glob].forEach((exclude) => {
                  additionalIgnores.add(exclude)
                })
              }
            }
            const ignores = [
              '**/*.d.ts',
              '**/*.map',
              '**/next/dist/pages/**/*',
              isStandalone ? null : '**/next/dist/compiled/jest-worker/**/*',
              '**/next/dist/compiled/webpack/(bundle4|bundle5).js',
              '**/node_modules/webpack5/**/*',
              '**/next/dist/server/lib/squoosh/**/*.wasm',
              '**/next/dist/server/lib/route-resolver*',
              ...(ciEnvironment.hasNextSupport
                ? [
                    // only ignore image-optimizer code when
                    // this is being handled outside of next-server
                    '**/next/dist/server/image-optimizer.js',
                    '**/node_modules/sharp/**/*',
                  ]
                : []),
              ...(!hasSsrAmpPages
                ? ['**/next/dist/compiled/@ampproject/toolbox-optimizer/**/*']
                : []),
              ...additionalIgnores,
            ].filter(nonNullable)

            const ignoreFn = (pathname: string) => {
              if (path.isAbsolute(pathname) && !pathname.startsWith(root)) {
                return true
              }

              return isMatch(pathname, ignores, {
                contains: true,
                dot: true,
              })
            }
            const traceContext = path.join(nextServerEntry, '..', '..')
            const tracedFiles = new Set<string>()
            const minimalTracedFiles = new Set<string>()

            function addToTracedFiles(
              base: string,
              file: string,
              dest: Set<string>
            ) {
              dest.add(
                path
                  .relative(distDir, path.join(base, file))
                  .replace(/\\/g, '/')
              )
            }

            if (isStandalone) {
              addToTracedFiles(
                '',
                require.resolve('next/dist/compiled/jest-worker/processChild'),
                tracedFiles
              )
              addToTracedFiles(
                '',
                require.resolve('next/dist/compiled/jest-worker/threadChild'),
                tracedFiles
              )
            }

            if (config.experimental.turbotrace) {
              const makeTrace = async (entries: string[]) =>
                nodeFileTrace(
                  {
                    action: 'print',
                    input: entries,
                    contextDirectory: traceContext,
                    logLevel: config.experimental.turbotrace?.logLevel,
                    processCwd: config.experimental.turbotrace?.processCwd,
                    logDetail: config.experimental.turbotrace?.logDetail,
                    showAll: config.experimental.turbotrace?.logAll,
                  },
                  turboTasksForTrace
                )

              // turbotrace does not handle concurrent tracing
              const vanillaFiles = await makeTrace(vanillaServerEntries)
              const minimalFiles = await makeTrace(minimalServerEntries)

              for (const [set, files] of [
                [tracedFiles, vanillaFiles],
                [minimalTracedFiles, minimalFiles],
              ] as [Set<string>, string[]][]) {
                for (const file of files) {
                  if (!ignoreFn(path.join(traceContext, file))) {
                    addToTracedFiles(traceContext, file, set)
                  }
                }
              }
            } else {
              const makeTrace = async (entries: string[]) =>
                nodeFileTrace(entries, {
                  base: root,
                  processCwd: dir,
                  ignore: ignoreFn,
                })

              const [vanillaFiles, minimalFiles]: NodeFileTraceResult[] =
                await Promise.all([
                  makeTrace(vanillaServerEntries),
                  makeTrace(minimalServerEntries),
                ])

              for (const [set, traceResult] of [
                [tracedFiles, vanillaFiles],
                [minimalTracedFiles, minimalFiles],
              ] as [Set<string>, NodeFileTraceResult][]) {
                for (const file of traceResult.fileList) {
                  addToTracedFiles(root, file, set)
                }
              }
            }
            await Promise.all([
              fs.writeFile(
                nextServerTraceOutput,
                JSON.stringify({
                  version: 1,
                  cacheKey,
                  files: Array.from(tracedFiles),
                } as {
                  version: number
                  files: string[]
                })
              ),
              fs.writeFile(
                nextMinimalTraceOutput,
                JSON.stringify({
                  version: 1,
                  cacheKey,
                  files: Array.from(minimalTracedFiles),
                } as {
                  version: number
                  files: string[]
                })
              ),
            ])

            await fs.unlink(cachedTracePath).catch(() => {})
            await fs
              .copyFile(nextServerTraceOutput, cachedTracePath)
              .catch(() => {})
          })
      }

      if (serverPropsPages.size > 0 || ssgPages.size > 0) {
        // We update the routes manifest after the build with the
        // data routes since we can't determine these until after build
        routesManifest.dataRoutes = getSortedRoutes([
          ...serverPropsPages,
          ...ssgPages,
        ]).map((page) => {
          return buildDataRoute(page, buildId)
        })

        await fs.writeFile(
          routesManifestPath,
          JSON.stringify(routesManifest),
          'utf8'
        )
      }

      // Since custom _app.js can wrap the 404 page we have to opt-out of static optimization if it has getInitialProps
      // Only export the static 404 when there is no /_error present
      const useStatic404 =
        !customAppGetInitialProps &&
        (!hasNonStaticErrorPage || hasPages404 || hasApp404)

      if (invalidPages.size > 0) {
        const err = new Error(
          `Build optimization failed: found page${
            invalidPages.size === 1 ? '' : 's'
          } without a React Component as default export in \n${[...invalidPages]
            .map((pg) => `pages${pg}`)
            .join(
              '\n'
            )}\n\nSee https://nextjs.org/docs/messages/page-without-valid-component for more info.\n`
        ) as NextError
        err.code = 'BUILD_OPTIMIZATION_FAILED'
        throw err
      }

      await writeBuildId(distDir, buildId)

      if (config.experimental.optimizeCss) {
        const globOrig =
          require('next/dist/compiled/glob') as typeof import('next/dist/compiled/glob')

        const cssFilePaths = await new Promise<string[]>((resolve, reject) => {
          globOrig(
            '**/*.css',
            { cwd: path.join(distDir, 'static') },
            (err, files) => {
              if (err) {
                return reject(err)
              }
              resolve(files)
            }
          )
        })

        requiredServerFiles.files.push(
          ...cssFilePaths.map((filePath) =>
            path.join(config.distDir, 'static', filePath)
          )
        )
      }

      const features: EventBuildFeatureUsage[] = [
        {
          featureName: 'experimental/optimizeCss',
          invocationCount: config.experimental.optimizeCss ? 1 : 0,
        },
        {
          featureName: 'experimental/nextScriptWorkers',
          invocationCount: config.experimental.nextScriptWorkers ? 1 : 0,
        },
        {
          featureName: 'optimizeFonts',
          invocationCount: config.optimizeFonts ? 1 : 0,
        },
      ]
      telemetry.record(
        features.map((feature) => {
          return {
            eventName: EVENT_BUILD_FEATURE_USAGE,
            payload: feature,
          }
        })
      )

      await fs.writeFile(
        path.join(distDir, SERVER_FILES_MANIFEST),
        JSON.stringify(requiredServerFiles),
        'utf8'
      )

      const middlewareManifest: MiddlewareManifest = JSON.parse(
        await fs.readFile(
          path.join(distDir, SERVER_DIRECTORY, MIDDLEWARE_MANIFEST),
          'utf8'
        )
      )

      if (config.output === 'standalone') {
        await nextBuildSpan
          .traceChild('copy-traced-files')
          .traceAsyncFn(async () => {
            await copyTracedFiles(
              dir,
              distDir,
              pageKeys.pages,
              denormalizedAppPages,
              outputFileTracingRoot,
              requiredServerFiles.config,
              middlewareManifest,
              hasInstrumentationHook
            )
          })
      }

      const finalPrerenderRoutes: { [route: string]: SsgRoute } = {}
      const finalDynamicRoutes: PrerenderManifest['dynamicRoutes'] = {}
      const tbdPrerenderRoutes: string[] = []
      let ssgNotFoundPaths: string[] = []

      if (postCompileSpinner) postCompileSpinner.stopAndPersist()

      const { i18n } = config

      const usedStaticStatusPages = STATIC_STATUS_PAGES.filter(
        (page) =>
          mappedPages[page] &&
          mappedPages[page].startsWith('private-next-pages')
      )
      usedStaticStatusPages.forEach((page) => {
        if (!ssgPages.has(page) && !customAppGetInitialProps) {
          staticPages.add(page)
        }
      })

      const hasPages500 = usedStaticStatusPages.includes('/500')
      const useDefaultStatic500 =
        !hasPages500 && !hasNonStaticErrorPage && !customAppGetInitialProps

      const combinedPages = [...staticPages, ...ssgPages]

      // we need to trigger automatic exporting when we have
      // - static 404/500
      // - getStaticProps paths
      // - experimental app is enabled
      if (
        !isCompile &&
        (combinedPages.length > 0 ||
          useStatic404 ||
          useDefaultStatic500 ||
          isAppDirEnabled)
      ) {
        const staticGenerationSpan =
          nextBuildSpan.traceChild('static-generation')
        await staticGenerationSpan.traceAsyncFn(async () => {
          detectConflictingPaths(
            [
              ...combinedPages,
              ...pageKeys.pages.filter((page) => !combinedPages.includes(page)),
            ],
            ssgPages,
            additionalSsgPaths
          )
          const exportApp: typeof import('../export').default =
            require('../export').default

          const exportConfig: NextConfigComplete = {
            ...config,
            initialPageRevalidationMap: {},
            initialPageMetaMap: {},
            pageDurationMap: {},
            ssgNotFoundPaths: [] as string[],
            // Default map will be the collection of automatic statically exported
            // pages and incremental pages.
            // n.b. we cannot handle this above in combinedPages because the dynamic
            // page must be in the `pages` array, but not in the mapping.
            exportPathMap: (defaultMap: ExportPathMap) => {
              // Dynamically routed pages should be prerendered to be used as
              // a client-side skeleton (fallback) while data is being fetched.
              // This ensures the end-user never sees a 500 or slow response from the
              // server.
              //
              // Note: prerendering disables automatic static optimization.
              ssgPages.forEach((page) => {
                if (isDynamicRoute(page)) {
                  tbdPrerenderRoutes.push(page)

                  if (ssgStaticFallbackPages.has(page)) {
                    // Override the rendering for the dynamic page to be treated as a
                    // fallback render.
                    if (i18n) {
                      defaultMap[`/${i18n.defaultLocale}${page}`] = {
                        page,
                        query: { __nextFallback: 'true' },
                      }
                    } else {
                      defaultMap[page] = {
                        page,
                        query: { __nextFallback: 'true' },
                      }
                    }
                  } else {
                    // Remove dynamically routed pages from the default path map when
                    // fallback behavior is disabled.
                    delete defaultMap[page]
                  }
                }
              })
              // Append the "well-known" routes we should prerender for, e.g. blog
              // post slugs.
              additionalSsgPaths.forEach((routes, page) => {
                const encodedRoutes = additionalSsgPathsEncoded.get(page)

                routes.forEach((route, routeIdx) => {
                  defaultMap[route] = {
                    page,
                    query: { __nextSsgPath: encodedRoutes?.[routeIdx] },
                  }
                })
              })

              if (useStatic404) {
                defaultMap['/404'] = {
                  page: hasPages404 ? '/404' : '/_error',
                }
              }

              if (useDefaultStatic500) {
                defaultMap['/500'] = {
                  page: '/_error',
                }
              }

              // TODO: output manifest specific to app paths and their
              // revalidate periods and dynamicParams settings
              appStaticPaths.forEach((routes, originalAppPath) => {
                const encodedRoutes = appStaticPathsEncoded.get(originalAppPath)
                const appConfig = appDefaultConfigs.get(originalAppPath) || {}

                routes.forEach((route, routeIdx) => {
                  defaultMap[route] = {
                    page: originalAppPath,
                    query: { __nextSsgPath: encodedRoutes?.[routeIdx] },
                    _isDynamicError: appConfig.dynamic === 'error',
                    _isAppDir: true,
                  }
                })
              })

              if (i18n) {
                for (const page of [
                  ...staticPages,
                  ...ssgPages,
                  ...(useStatic404 ? ['/404'] : []),
                  ...(useDefaultStatic500 ? ['/500'] : []),
                ]) {
                  const isSsg = ssgPages.has(page)
                  const isDynamic = isDynamicRoute(page)
                  const isFallback = isSsg && ssgStaticFallbackPages.has(page)

                  for (const locale of i18n.locales) {
                    // skip fallback generation for SSG pages without fallback mode
                    if (isSsg && isDynamic && !isFallback) continue
                    const outputPath = `/${locale}${page === '/' ? '' : page}`

                    defaultMap[outputPath] = {
                      page: defaultMap[page]?.page || page,
                      query: {
                        __nextLocale: locale,
                        __nextFallback: isFallback ? 'true' : undefined,
                      },
                    }
                  }

                  if (isSsg) {
                    // remove non-locale prefixed variant from defaultMap
                    delete defaultMap[page]
                  }
                }
              }
              return defaultMap
            },
          }

          const exportOptions: ExportOptions = {
            isInvokedFromCli: false,
            nextConfig: exportConfig,
            hasAppDir,
            silent: false,
            buildExport: true,
            debugOutput,
            threads: config.experimental.cpus,
            pages: combinedPages,
            outdir: path.join(distDir, 'export'),
            statusMessage: 'Generating static pages',
            exportAppPageWorker: sharedPool
              ? appStaticWorkers?.exportPage.bind(appStaticWorkers)
              : undefined,
            exportPageWorker: sharedPool
              ? pagesStaticWorkers.exportPage.bind(pagesStaticWorkers)
              : undefined,
            endWorker: sharedPool
              ? async () => {
                  await pagesStaticWorkers.end()
                  await appStaticWorkers?.end()
                }
              : undefined,
          }

          await exportApp(dir, exportOptions, nextBuildSpan)

          const postBuildSpinner = createSpinner({
            prefixText: `${Log.prefixes.info} Finalizing page optimization`,
          })
          ssgNotFoundPaths = exportConfig.ssgNotFoundPaths

          // remove server bundles that were exported
          for (const page of staticPages) {
            const serverBundle = getPagePath(page, distDir, undefined, false)
            await fs.unlink(serverBundle)
          }

          for (const [originalAppPath, routes] of appStaticPaths) {
            const page = appNormalizedPaths.get(originalAppPath) || ''
            const appConfig = appDefaultConfigs.get(originalAppPath) || {}
            let hasDynamicData =
              appConfig.revalidate === 0 ||
              exportConfig.initialPageRevalidationMap[page] === 0

            const isRouteHandler = isAppRouteRoute(originalAppPath)

            routes.forEach((route) => {
              if (isDynamicRoute(page) && route === page) return
              if (route === '/_not-found') return

              let revalidate = exportConfig.initialPageRevalidationMap[route]

              if (typeof revalidate === 'undefined') {
                revalidate =
                  typeof appConfig.revalidate !== 'undefined'
                    ? appConfig.revalidate
                    : false
              }

              // ensure revalidate is normalized correctly
              if (
                typeof revalidate !== 'number' &&
                typeof revalidate !== 'boolean'
              ) {
                revalidate = false
              }

              if (revalidate !== 0) {
                const normalizedRoute = normalizePagePath(route)
                const dataRoute = isRouteHandler
                  ? null
                  : path.posix.join(`${normalizedRoute}.rsc`)

                const routeMeta: {
                  initialStatus?: SsgRoute['initialStatus']
                  initialHeaders?: SsgRoute['initialHeaders']
                } = {}

                const exportRouteMeta: {
                  status?: number
                  headers?: Record<string, string>
                } = exportConfig.initialPageMetaMap[route] || {}

                if (exportRouteMeta.status !== 200) {
                  routeMeta.initialStatus = exportRouteMeta.status
                }
                const exportHeaders = exportRouteMeta.headers
                const headerKeys = Object.keys(exportHeaders || {})

                if (exportHeaders && headerKeys.length) {
                  routeMeta.initialHeaders = {}

                  // normalize header values as initialHeaders
                  // must be Record<string, string>
                  for (const key of headerKeys) {
                    let value = exportHeaders[key]

                    if (Array.isArray(value)) {
                      if (key === 'set-cookie') {
                        value = value.join(',')
                      } else {
                        value = value[value.length - 1]
                      }
                    }

                    if (typeof value === 'string') {
                      routeMeta.initialHeaders[key] = value
                    }
                  }
                }

                finalPrerenderRoutes[route] = {
                  ...routeMeta,
                  initialRevalidateSeconds: revalidate,
                  srcRoute: page,
                  dataRoute,
                }
              } else {
                hasDynamicData = true
                // we might have determined during prerendering that this page
                // used dynamic data
                pageInfos.set(route, {
                  ...(pageInfos.get(route) as PageInfo),
                  isSsg: false,
                  static: false,
                })
              }
            })

            if (!hasDynamicData && isDynamicRoute(originalAppPath)) {
              const normalizedRoute = normalizePagePath(page)
              const dataRoute = path.posix.join(`${normalizedRoute}.rsc`)

              // TODO: create a separate manifest to allow enforcing
              // dynamicParams for non-static paths?
              finalDynamicRoutes[page] = {
                routeRegex: normalizeRouteRegex(
                  getNamedRouteRegex(page, false).re.source
                ),
                dataRoute,
                // if dynamicParams are enabled treat as fallback:
                // 'blocking' if not it's fallback: false
                fallback: appDynamicParamPaths.has(originalAppPath)
                  ? null
                  : false,
                dataRouteRegex: isRouteHandler
                  ? null
                  : normalizeRouteRegex(
                      getNamedRouteRegex(
                        dataRoute.replace(/\.rsc$/, ''),
                        false
                      ).re.source.replace(/\(\?:\\\/\)\?\$$/, '\\.rsc$')
                    ),
              }
            }
          }

          const moveExportedPage = async (
            originPage: string,
            page: string,
            file: string,
            isSsg: boolean,
            ext: 'html' | 'json',
            additionalSsgFile = false
          ) => {
            return staticGenerationSpan
              .traceChild('move-exported-page')
              .traceAsyncFn(async () => {
                file = `${file}.${ext}`
                const orig = path.join(exportOptions.outdir, file)
                const pagePath = getPagePath(
                  originPage,
                  distDir,
                  undefined,
                  false
                )

                const relativeDest = path
                  .relative(
                    path.join(distDir, SERVER_DIRECTORY),
                    path.join(
                      path.join(
                        pagePath,
                        // strip leading / and then recurse number of nested dirs
                        // to place from base folder
                        originPage
                          .slice(1)
                          .split('/')
                          .map(() => '..')
                          .join('/')
                      ),
                      file
                    )
                  )
                  .replace(/\\/g, '/')

                if (
                  !isSsg &&
                  !(
                    // don't add static status page to manifest if it's
                    // the default generated version e.g. no pages/500
                    (
                      STATIC_STATUS_PAGES.includes(page) &&
                      !usedStaticStatusPages.includes(page)
                    )
                  )
                ) {
                  pagesManifest[page] = relativeDest
                }

                const dest = path.join(distDir, SERVER_DIRECTORY, relativeDest)
                const isNotFound = ssgNotFoundPaths.includes(page)

                // for SSG files with i18n the non-prerendered variants are
                // output with the locale prefixed so don't attempt moving
                // without the prefix
                if ((!i18n || additionalSsgFile) && !isNotFound) {
                  await fs.mkdir(path.dirname(dest), { recursive: true })
                  await fs.rename(orig, dest)
                } else if (i18n && !isSsg) {
                  // this will be updated with the locale prefixed variant
                  // since all files are output with the locale prefix
                  delete pagesManifest[page]
                }

                if (i18n) {
                  if (additionalSsgFile) return

                  for (const locale of i18n.locales) {
                    const curPath = `/${locale}${page === '/' ? '' : page}`
                    const localeExt = page === '/' ? path.extname(file) : ''
                    const relativeDestNoPages = relativeDest.slice(
                      'pages/'.length
                    )

                    if (isSsg && ssgNotFoundPaths.includes(curPath)) {
                      continue
                    }

                    const updatedRelativeDest = path
                      .join(
                        'pages',
                        locale + localeExt,
                        // if it's the top-most index page we want it to be locale.EXT
                        // instead of locale/index.html
                        page === '/' ? '' : relativeDestNoPages
                      )
                      .replace(/\\/g, '/')

                    const updatedOrig = path.join(
                      exportOptions.outdir,
                      locale + localeExt,
                      page === '/' ? '' : file
                    )
                    const updatedDest = path.join(
                      distDir,
                      SERVER_DIRECTORY,
                      updatedRelativeDest
                    )

                    if (!isSsg) {
                      pagesManifest[curPath] = updatedRelativeDest
                    }
                    await fs.mkdir(path.dirname(updatedDest), {
                      recursive: true,
                    })
                    await fs.rename(updatedOrig, updatedDest)
                  }
                }
              })
          }

          async function moveExportedAppNotFoundTo404() {
            return staticGenerationSpan
              .traceChild('move-exported-app-not-found-')
              .traceAsyncFn(async () => {
                const orig = path.join(
                  distDir,
                  'server',
                  'app',
                  '_not-found.html'
                )
                const updatedRelativeDest = path
                  .join('pages', '404.html')
                  .replace(/\\/g, '/')

                if (await fileExists(orig)) {
                  await fs.copyFile(
                    orig,
                    path.join(distDir, 'server', updatedRelativeDest)
                  )
                  pagesManifest['/404'] = updatedRelativeDest
                }
              })
          }

          // If there's /not-found inside app, we prefer it over the pages 404
          if (hasApp404 && useStatic404) {
            // await moveExportedPage('/_error', '/404', '/404', false, 'html')
            await moveExportedAppNotFoundTo404()
          } else {
            // Only move /404 to /404 when there is no custom 404 as in that case we don't know about the 404 page
            if (!hasPages404 && useStatic404) {
              await moveExportedPage('/_error', '/404', '/404', false, 'html')
            }
          }

          if (useDefaultStatic500) {
            await moveExportedPage('/_error', '/500', '/500', false, 'html')
          }

          for (const page of combinedPages) {
            const isSsg = ssgPages.has(page)
            const isStaticSsgFallback = ssgStaticFallbackPages.has(page)
            const isDynamic = isDynamicRoute(page)
            const hasAmp = hybridAmpPages.has(page)
            const file = normalizePagePath(page)

            const pageInfo = pageInfos.get(page)
            const durationInfo = exportConfig.pageDurationMap[page]
            if (pageInfo && durationInfo) {
              // Set Build Duration
              if (pageInfo.ssgPageRoutes) {
                pageInfo.ssgPageDurations = pageInfo.ssgPageRoutes.map(
                  (pagePath) => durationInfo[pagePath]
                )
              }
              pageInfo.pageDuration = durationInfo[page]
            }

            // The dynamic version of SSG pages are only prerendered if the
            // fallback is enabled. Below, we handle the specific prerenders
            // of these.
            const hasHtmlOutput = !(isSsg && isDynamic && !isStaticSsgFallback)

            if (hasHtmlOutput) {
              await moveExportedPage(page, page, file, isSsg, 'html')
            }

            if (hasAmp && (!isSsg || (isSsg && !isDynamic))) {
              const ampPage = `${file}.amp`
              await moveExportedPage(page, ampPage, ampPage, isSsg, 'html')

              if (isSsg) {
                await moveExportedPage(page, ampPage, ampPage, isSsg, 'json')
              }
            }

            if (isSsg) {
              // For a non-dynamic SSG page, we must copy its data file
              // from export, we already moved the HTML file above
              if (!isDynamic) {
                await moveExportedPage(page, page, file, isSsg, 'json')

                if (i18n) {
                  // TODO: do we want to show all locale variants in build output
                  for (const locale of i18n.locales) {
                    const localePage = `/${locale}${page === '/' ? '' : page}`

                    finalPrerenderRoutes[localePage] = {
                      initialRevalidateSeconds:
                        exportConfig.initialPageRevalidationMap[localePage],
                      srcRoute: null,
                      dataRoute: path.posix.join(
                        '/_next/data',
                        buildId,
                        `${file}.json`
                      ),
                    }
                  }
                } else {
                  finalPrerenderRoutes[page] = {
                    initialRevalidateSeconds:
                      exportConfig.initialPageRevalidationMap[page],
                    srcRoute: null,
                    dataRoute: path.posix.join(
                      '/_next/data',
                      buildId,
                      `${file}.json`
                    ),
                  }
                }
                // Set Page Revalidation Interval
                if (pageInfo) {
                  pageInfo.initialRevalidateSeconds =
                    exportConfig.initialPageRevalidationMap[page]
                }
              } else {
                // For a dynamic SSG page, we did not copy its data exports and only
                // copy the fallback HTML file (if present).
                // We must also copy specific versions of this page as defined by
                // `getStaticPaths` (additionalSsgPaths).
                const extraRoutes = additionalSsgPaths.get(page) || []
                for (const route of extraRoutes) {
                  const pageFile = normalizePagePath(route)
                  await moveExportedPage(
                    page,
                    route,
                    pageFile,
                    isSsg,
                    'html',
                    true
                  )
                  await moveExportedPage(
                    page,
                    route,
                    pageFile,
                    isSsg,
                    'json',
                    true
                  )

                  if (hasAmp) {
                    const ampPage = `${pageFile}.amp`
                    await moveExportedPage(
                      page,
                      ampPage,
                      ampPage,
                      isSsg,
                      'html',
                      true
                    )
                    await moveExportedPage(
                      page,
                      ampPage,
                      ampPage,
                      isSsg,
                      'json',
                      true
                    )
                  }

                  finalPrerenderRoutes[route] = {
                    initialRevalidateSeconds:
                      exportConfig.initialPageRevalidationMap[route],
                    srcRoute: page,
                    dataRoute: path.posix.join(
                      '/_next/data',
                      buildId,
                      `${normalizePagePath(route)}.json`
                    ),
                  }

                  // Set route Revalidation Interval
                  if (pageInfo) {
                    pageInfo.initialRevalidateSeconds =
                      exportConfig.initialPageRevalidationMap[route]
                  }
                }
              }
            }
          }

          // remove temporary export folder
          await recursiveDelete(exportOptions.outdir)
          await fs.rmdir(exportOptions.outdir)
          await fs.writeFile(
            manifestPath,
            JSON.stringify(pagesManifest, null, 2),
            'utf8'
          )

          if (postBuildSpinner) postBuildSpinner.stopAndPersist()
          console.log()
        })
      }

      // ensure the worker is not left hanging
      pagesStaticWorkers.close()
      appStaticWorkers?.close()

      const analysisEnd = process.hrtime(analysisBegin)
      telemetry.record(
        eventBuildOptimize(pagesPaths, {
          durationInSeconds: analysisEnd[0],
          staticPageCount: staticPages.size,
          staticPropsPageCount: ssgPages.size,
          serverPropsPageCount: serverPropsPages.size,
          ssrPageCount:
            pagesPaths.length -
            (staticPages.size + ssgPages.size + serverPropsPages.size),
          hasStatic404: useStatic404,
          hasReportWebVitals:
            namedExports?.includes('reportWebVitals') ?? false,
          rewritesCount: combinedRewrites.length,
          headersCount: headers.length,
          redirectsCount: redirects.length - 1, // reduce one for trailing slash
          headersWithHasCount: headers.filter((r: any) => !!r.has).length,
          rewritesWithHasCount: combinedRewrites.filter((r: any) => !!r.has)
            .length,
          redirectsWithHasCount: redirects.filter((r: any) => !!r.has).length,
          middlewareCount: Object.keys(rootPaths).length > 0 ? 1 : 0,
          totalAppPagesCount,
          staticAppPagesCount,
          serverAppPagesCount,
          edgeRuntimeAppCount,
          edgeRuntimePagesCount,
        })
      )

      if (NextBuildContext.telemetryPlugin) {
        const events = eventBuildFeatureUsage(NextBuildContext.telemetryPlugin)
        telemetry.record(events)
        telemetry.record(
          eventPackageUsedInGetServerSideProps(NextBuildContext.telemetryPlugin)
        )
      }

      if (ssgPages.size > 0 || appDir) {
        tbdPrerenderRoutes.forEach((tbdRoute) => {
          const normalizedRoute = normalizePagePath(tbdRoute)
          const dataRoute = path.posix.join(
            '/_next/data',
            buildId,
            `${normalizedRoute}.json`
          )

          finalDynamicRoutes[tbdRoute] = {
            routeRegex: normalizeRouteRegex(
              getNamedRouteRegex(tbdRoute, false).re.source
            ),
            dataRoute,
            fallback: ssgBlockingFallbackPages.has(tbdRoute)
              ? null
              : ssgStaticFallbackPages.has(tbdRoute)
              ? `${normalizedRoute}.html`
              : false,
            dataRouteRegex: normalizeRouteRegex(
              getNamedRouteRegex(
                dataRoute.replace(/\.json$/, ''),
                false
              ).re.source.replace(/\(\?:\\\/\)\?\$$/, '\\.json$')
            ),
          }
        })
        const prerenderManifest: PrerenderManifest = {
          version: 4,
          routes: finalPrerenderRoutes,
          dynamicRoutes: finalDynamicRoutes,
          notFoundRoutes: ssgNotFoundPaths,
          preview: previewProps,
        }
        NextBuildContext.previewModeId = previewProps.previewModeId
        NextBuildContext.fetchCacheKeyPrefix =
          config.experimental.fetchCacheKeyPrefix
        NextBuildContext.allowedRevalidateHeaderKeys =
          config.experimental.allowedRevalidateHeaderKeys

        await fs.writeFile(
          path.join(distDir, PRERENDER_MANIFEST),
          JSON.stringify(prerenderManifest),
          'utf8'
        )
        await fs.writeFile(
          path.join(distDir, PRERENDER_MANIFEST).replace(/\.json$/, '.js'),
          `self.__PRERENDER_MANIFEST=${JSON.stringify(
            JSON.stringify(prerenderManifest)
          )}`,
          'utf8'
        )
        await generateClientSsgManifest(prerenderManifest, {
          distDir,
          buildId,
          locales: config.i18n?.locales || [],
        })
      } else {
        const prerenderManifest: PrerenderManifest = {
          version: 4,
          routes: {},
          dynamicRoutes: {},
          preview: previewProps,
          notFoundRoutes: [],
        }
        await fs.writeFile(
          path.join(distDir, PRERENDER_MANIFEST),
          JSON.stringify(prerenderManifest),
          'utf8'
        )
        await fs.writeFile(
          path.join(distDir, PRERENDER_MANIFEST).replace(/\.json$/, '.js'),
          `self.__PRERENDER_MANIFEST=${JSON.stringify(
            JSON.stringify(prerenderManifest)
          )}`,
          'utf8'
        )
      }

      const images = { ...config.images }
      const { deviceSizes, imageSizes } = images
      ;(images as any).sizes = [...deviceSizes, ...imageSizes]
      ;(images as any).remotePatterns = (
        config?.images?.remotePatterns || []
      ).map((p: RemotePattern) => ({
        // Should be the same as matchRemotePattern()
        protocol: p.protocol,
        hostname: makeRe(p.hostname).source,
        port: p.port,
        pathname: makeRe(p.pathname ?? '**').source,
      }))

      await fs.writeFile(
        path.join(distDir, IMAGES_MANIFEST),
        JSON.stringify({
          version: 1,
          images,
        }),
        'utf8'
      )
      await fs.writeFile(
        path.join(distDir, EXPORT_MARKER),
        JSON.stringify({
          version: 1,
          hasExportPathMap: typeof config.exportPathMap === 'function',
          exportTrailingSlash: config.trailingSlash === true,
          isNextImageImported: isNextImageImported === true,
        }),
        'utf8'
      )
      await fs.unlink(path.join(distDir, EXPORT_DETAIL)).catch((err) => {
        if (err.code === 'ENOENT') {
          return Promise.resolve()
        }
        return Promise.reject(err)
      })

      if (config.output === 'standalone') {
        for (const file of [
          ...requiredServerFiles.files,
          path.join(config.distDir, SERVER_FILES_MANIFEST),
          ...loadedEnvFiles.reduce<string[]>((acc, envFile) => {
            if (['.env', '.env.production'].includes(envFile.path)) {
              acc.push(envFile.path)
            }
            return acc
          }, []),
        ]) {
          const filePath = path.join(dir, file)
          const outputPath = path.join(
            distDir,
            'standalone',
            path.relative(outputFileTracingRoot, filePath)
          )
          await fs.mkdir(path.dirname(outputPath), {
            recursive: true,
          })
          await fs.copyFile(filePath, outputPath)
        }
        await recursiveCopy(
          path.join(distDir, SERVER_DIRECTORY, 'pages'),
          path.join(
            distDir,
            'standalone',
            path.relative(outputFileTracingRoot, distDir),
            SERVER_DIRECTORY,
            'pages'
          ),
          { overwrite: true }
        )
        if (appDir) {
          const originalServerApp = path.join(distDir, SERVER_DIRECTORY, 'app')
          if (fsExistsSync(originalServerApp)) {
            await recursiveCopy(
              originalServerApp,
              path.join(
                distDir,
                'standalone',
                path.relative(outputFileTracingRoot, distDir),
                SERVER_DIRECTORY,
                'app'
              ),
              { overwrite: true }
            )
          }
        }
      }

      await nextBuildSpan.traceChild('print-tree-view').traceAsyncFn(() =>
        printTreeView(pageKeys, pageInfos, {
          distPath: distDir,
          buildId: buildId,
          pagesDir,
          useStatic404,
          pageExtensions: config.pageExtensions,
          appBuildManifest,
          buildManifest,
          middlewareManifest,
          gzipSize: config.experimental.gzipSize,
        })
      )

      if (debugOutput) {
        nextBuildSpan
          .traceChild('print-custom-routes')
          .traceFn(() => printCustomRoutes({ redirects, rewrites, headers }))
      }

      if (config.analyticsId) {
        console.log(
          chalk.bold.green('Next.js Speed Insights') +
            ' is enabled for this production build. ' +
            "You'll receive a Real Experience Score computed by all of your visitors."
        )
        console.log('')
      }

      if (Boolean(config.experimental.nextScriptWorkers)) {
        await nextBuildSpan
          .traceChild('verify-partytown-setup')
          .traceAsyncFn(async () => {
            await verifyPartytownSetup(
              dir,
              path.join(distDir, CLIENT_STATIC_FILES_PATH)
            )
          })
      }

      if (config.output === 'export') {
        const exportApp: typeof import('../export').default =
          require('../export').default

        const pagesWorker = createStaticWorker('pages')
        const appWorker = createStaticWorker('app')

        const options: ExportOptions = {
          isInvokedFromCli: false,
          buildExport: false,
          nextConfig: config,
          hasAppDir,
          silent: true,
          threads: config.experimental.cpus,
          outdir: path.join(dir, configOutDir),
          exportAppPageWorker: sharedPool
            ? appWorker.exportPage.bind(appWorker)
            : undefined,
          exportPageWorker: sharedPool
            ? pagesWorker.exportPage.bind(pagesWorker)
            : undefined,
          endWorker: sharedPool
            ? async () => {
                await pagesWorker.end()
                await appWorker.end()
              }
            : undefined,
        }

        await exportApp(dir, options, nextBuildSpan)

        // ensure the worker is not left hanging
        pagesWorker.close()
        appWorker.close()
      }

      await nextBuildSpan
        .traceChild('telemetry-flush')
        .traceAsyncFn(() => telemetry.flush())
    })
    return buildResult
  } finally {
    // Ensure we wait for lockfile patching if present
    await lockfilePatchPromise.cur

    // Ensure all traces are flushed before finishing the command
    await flushAllTraces()
    teardownTraceSubscriber()
    teardownHeapProfiler()
    teardownCrashReporter()
  }
}<|MERGE_RESOLUTION|>--- conflicted
+++ resolved
@@ -140,17 +140,14 @@
 import { createValidFileMatcher } from '../server/lib/find-page-file'
 import { startTypeChecking } from './type-check'
 import { generateInterceptionRoutesRewrites } from '../lib/generate-interception-routes-rewrites'
-<<<<<<< HEAD
-import { baseOverrides, experimentalOverrides } from '../server/require-hook'
+
 import { traceModule } from './utils/trace-module/trace-module'
-=======
 import { buildDataRoute } from '../server/lib/router-utils/build-data-route'
 import {
   baseOverrides,
   defaultOverrides,
   experimentalOverrides,
 } from '../server/require-hook'
->>>>>>> 205d3845
 
 export type SsgRoute = {
   initialRevalidateSeconds: number | false
@@ -2007,7 +2004,6 @@
               ...Object.values(experimentalOverrides).map((override) =>
                 require.resolve(override)
               ),
-<<<<<<< HEAD
               require.resolve(
                 'next/dist/compiled/minimal-next-server/server.runtime.js'
               ),
@@ -2017,13 +2013,11 @@
               require.resolve(
                 'next/dist/compiled/minimal-next-server/pages-render.runtime.js'
               ),
-=======
               ...(config.experimental.turbotrace
                 ? []
                 : Object.values(defaultOverrides).map((value) =>
                     require.resolve(value)
                   )),
->>>>>>> 205d3845
             ]
 
             // ensure we trace any dependencies needed for custom
